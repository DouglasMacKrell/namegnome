# Changelog

All notable changes to the namegnome project will be documented in this file.

## [Unreleased]

## [0.2.0] - 2025-05-05

### Added
- Created proper package structure with all required modules
- Added models directory for upcoming domain models
- Implemented CLI module with Typer app and version command
- Made package executable via `python -m namegnome`
- Fixed import structure for better maintainability
<<<<<<< HEAD
- Implemented domain models using Pydantic v2 with comprehensive testing
=======
- Implemented Rule Engine with abstract RuleSet and Plex naming rules
- Added regex-based filename parsing for TV shows and movies
>>>>>>> 48570739

### Fixed
- Resolved cross-platform formatting issues in the CI pipeline
- Added proper type annotations for Typer and pytest decorators
- Ensured consistent line endings with .gitattributes
- Improved CI workflow to fix formatting issues automatically before verification

## [0.1.0] - 2025-05-05

### Added
- Initialized project with Hatch, set up Python 3.12 support
- Created directory structure following project architecture guidelines
- Set up development dependencies in pyproject.toml
- Configured pre-commit hooks (ruff-format, black, ruff, mypy, pytest)
- Added GitHub Actions CI workflow for multi-OS testing
- Created basic CLI module with Typer app object
- Established Git workflow with main and develop branches
- Added basic test for version verification

### Infrastructure
- Set up GitHub repository with branch protection
- Implemented Git branching strategy (develop for work, main for stable releases)
- Configured editor settings for consistent development <|MERGE_RESOLUTION|>--- conflicted
+++ resolved
@@ -12,18 +12,17 @@
 - Implemented CLI module with Typer app and version command
 - Made package executable via `python -m namegnome`
 - Fixed import structure for better maintainability
-<<<<<<< HEAD
 - Implemented domain models using Pydantic v2 with comprehensive testing
-=======
 - Implemented Rule Engine with abstract RuleSet and Plex naming rules
 - Added regex-based filename parsing for TV shows and movies
->>>>>>> 48570739
+- Fixed CI pipeline with improved configuration and type annotation fixes
 
 ### Fixed
 - Resolved cross-platform formatting issues in the CI pipeline
 - Added proper type annotations for Typer and pytest decorators
 - Ensured consistent line endings with .gitattributes
 - Improved CI workflow to fix formatting issues automatically before verification
+- Consolidated ruff configuration into a single file
 
 ## [0.1.0] - 2025-05-05
 
